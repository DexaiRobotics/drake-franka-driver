--- conflicted
+++ resolved
@@ -54,7 +54,6 @@
   return evi.template cast<double>();
 }
 
-<<<<<<< HEAD
 bool is_continuous(std::unique_ptr<PPType>& old_plan,
                    std::unique_ptr<PPType>& new_plan, 
                    double franka_time, 
@@ -71,7 +70,4 @@
 
 
 }
-}   //  namespace utils
-=======
-}  //  namespace utils
->>>>>>> 0c20a79d
+}   //  namespace utils