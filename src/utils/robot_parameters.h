--- conflicted
+++ resolved
@@ -205,18 +205,10 @@
   Eigen::VectorXd robot_max_accelerations;
   Eigen::VectorXd robot_max_jerks;
 
-<<<<<<< HEAD
-  // used to compute tolerance values from position, velocity, and acceleration
-  // limits to check continuity in position, velocity, and acceleration between
-  // active robot plan and a new plan
-  double pos_continuity_tolerance_factor {}, vel_continuity_tolerance_factor {},
-      acc_continuity_tolerance_factor {};
-=======
   // max error tolerance values in checking continuity in position, velocity,
   // and acceleration between active robot plan and a new plan
   double pos_continuity_err_tolerance {}, vel_continuity_err_tolerance {},
       acc_continuity_err_tolerance {};
->>>>>>> e4ddedbf
 
   //$ scales velocity and acceleration scale factors passed to toppra
   double
