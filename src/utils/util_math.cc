--- conflicted
+++ resolved
@@ -92,22 +92,6 @@
 
 bool is_continuous(const std::unique_ptr<PPType>& old_plan,
                    const std::unique_ptr<PPType>& new_plan, double franka_time,
-<<<<<<< HEAD
-                   const Eigen::VectorXd& pos_tolerance,
-                   const Eigen::VectorXd& vel_tolerance,
-                   const Eigen::VectorXd& acc_tolerance) {
-  std::function is_tolerated {
-      [&](int order, Eigen::VectorXd tolerance) -> bool {
-        const auto old_plan_derivative {
-            old_plan->derivative(order).value(franka_time)};
-        const auto new_plan_derivative {
-            new_plan->derivative(order).value(franka_time)};
-        const auto err {(new_plan_derivative - old_plan_derivative).cwiseAbs()};
-        dexai::log()->warn("order: {}\terr: {}\ttolerance: {}", order,
-                           err.transpose(), tolerance.transpose());
-        return (err.array() < tolerance.array()).all();
-      }};
-=======
                    const double pos_tolerance, const double vel_tolerance,
                    const double acc_tolerance) {
   std::function is_tolerated {[&](int order, double tolerance) -> bool {
@@ -117,10 +101,11 @@
         new_plan->derivative(order).value(franka_time)};
     const Eigen::VectorXd err {
         (new_plan_derivative - old_plan_derivative).cwiseAbs()};
+    dexai::log()->warn("order: {}\terr: {}\ttolerance: {}", order,
+                           err.transpose(), tolerance);
     return (err.array() < tolerance).all();
   }};
 
->>>>>>> e4ddedbf
   return (is_tolerated(0, pos_tolerance) && is_tolerated(1, vel_tolerance)
           && is_tolerated(2, acc_tolerance));
 }
