/*
 * BSD 3-Clause License
 *
 * Copyright (c) 2021, Dexai Robotics
 * All rights reserved.
 *
 * Redistribution and use in source and binary forms, with or without
 * modification, are permitted provided that the following conditions are met:
 *
 * * Redistributions of source code must retain the above copyright notice, this
 *   list of conditions and the following disclaimer.
 *
 * * Redistributions in binary form must reproduce the above copyright notice,
 *   this list of conditions and the following disclaimer in the documentation
 *   and/or other materials provided with the distribution.
 *
 * * Neither the name of the copyright holder nor the names of its
 *   contributors may be used to endorse or promote products derived from
 *   this software without specific prior written permission.
 *
 * THIS SOFTWARE IS PROVIDED BY THE COPYRIGHT HOLDERS AND CONTRIBUTORS "AS IS"
 * AND ANY EXPRESS OR IMPLIED WARRANTIES, INCLUDING, BUT NOT LIMITED TO, THE
 * IMPLIED WARRANTIES OF MERCHANTABILITY AND FITNESS FOR A PARTICULAR PURPOSE
 * ARE DISCLAIMED. IN NO EVENT SHALL THE COPYRIGHT HOLDER OR CONTRIBUTORS BE
 * LIABLE FOR ANY DIRECT, INDIRECT, INCIDENTAL, SPECIAL, EXEMPLARY, OR
 * CONSEQUENTIAL DAMAGES (INCLUDING, BUT NOT LIMITED TO, PROCUREMENT OF
 * SUBSTITUTE GOODS OR SERVICES; LOSS OF USE, DATA, OR PROFITS; OR BUSINESS
 * INTERRUPTION) HOWEVER CAUSED AND ON ANY THEORY OF LIABILITY, WHETHER IN
 * CONTRACT, STRICT LIABILITY, OR TORT (INCLUDING NEGLIGENCE OR OTHERWISE)
 * ARISING IN ANY WAY OUT OF THE USE OF THIS SOFTWARE, EVEN IF ADVISED OF THE
 * POSSIBILITY OF SUCH DAMAGE.
 */

// @file  robot_parameters.cc
#include "utils/robot_parameters.h"

#include <pwd.h>

#include <stdexcept>

#include "utils/util_string.h"

namespace franka_driver {

void LogMissingYamlKey(const std::string& key, int verbose) {
  if (verbose > 0) {
    std::string msg = fmt::format(
        "RobotParameters::get_yaml_val* FAILED for key = '{}'", key);
    // Invert part of the scale, so if want to be warned, call with verbose > 3,
    // but if you only want to see this message in debug, call with verbose = 2,
    // etc.
    if (verbose > 3) {
      log()->warn(msg);
    } else if (verbose > 2) {
      log()->info(msg);
    } else if (verbose > 1) {
      log()->debug(msg);
    } else {
      log()->trace(msg);
    }
  }
}

template <>
bool get_yaml_val(const YAML::Node& yaml, const std::string& key,
                  Eigen::VectorXd& val) {
  auto found = yaml[key];
  if (found) {
    std::vector<double> vec = found.as<std::vector<double> >();
    val = utils::v_to_e(vec);
    return true;
  }
  return false;
}

template <>
bool get_yaml_val_verbose(const YAML::Node& yaml, const std::string& key,
                          Eigen::VectorXd& val, const int verbose) {
  bool found = get_yaml_val(yaml, key, val);
  if (found) {
    if (verbose > 2) {
      log()->debug("Loaded [{}] == ({})", key, val.transpose());
    }
  } else if (verbose > 1) {
    log()->warn("Failed: yaml[{}] not found.", key);
  } else if (verbose > 0) {
    log()->info("Failed: yaml[{}] not found.", key);
  }
  return found;
}

template <>
bool get_yaml_val(const YAML::Node& yaml, const std::string& key,
                  Eigen::Vector3d& val) {
  auto found = yaml[key];
  if (found) {
    try {
      std::vector<double> vec = found.as<std::vector<double> >();
      val = utils::v_to_e(vec);
      return true;
    } catch (const std::exception& ex) {
      log()->error(
          "Error in get_yaml_val(tag={}, key={}, Eigen::Vector3d&): {}",
          yaml.Tag(), key, ex.what());
    }
  }
  return false;
}

template <>
bool get_yaml_val_verbose(const YAML::Node& yaml, const std::string& key,
                          Eigen::Vector3d& val, const int verbose) {
  if (get_yaml_val(yaml, key, val)) {
    if (verbose > 2) {
      log()->debug("Loaded [{}] == ({})", key, val.transpose());
    }
    return true;
  }
  if (verbose > 2) {
    log()->warn("Failed: yaml[{}] not found.", key);
  } else if (verbose > 1) {
    log()->info("Failed: yaml[{}] not found.", key);
  }
  return false;
}

bool RobotParameters::GenerateParametersBasedOnRobotName(
    const std::string& new_robot_name) {
  if (new_robot_name.empty()) {
    log()->error("GenerateParametersBasedOnRobotName: empty robot name!");
    return false;
  }

  // update LCM Channels
  lcm_iiwa_status_channel = new_robot_name + "_STATUS";
  lcm_robot_status_channel = new_robot_name + "_ROBOT_STATUS";
  lcm_plan_channel = new_robot_name + "_PLAN";
  lcm_plan_received_channel = new_robot_name + "_PLAN_RECEIVED";
  lcm_plan_complete_channel = new_robot_name + "_PLAN_COMPLETE";
  lcm_stop_channel = new_robot_name + "_STOP";
  lcm_user_stop_channel = new_robot_name + "_USER_STOPPED";
  lcm_compliant_push_req_channel = new_robot_name + "_COMPLIANT_PUSH_REQ";

  return true;
}

bool RobotParameters::UpdateRobotName(const std::string& new_robot_name) {
  log()->trace("RobotParameters::UpdateRobotName({})", new_robot_name);
  robot_name = new_robot_name;
  GenerateParametersBasedOnRobotName(robot_name);
  log()->debug("RobotParameters::UpdateRobotName: updated robot_name to: {}",
               new_robot_name);
  return true;
}

bool RobotParameters::UpdateUrdf(const std::string& new_urdf_file_name) {
  log()->trace("RobotParameters::UpdateUrdf({})", new_urdf_file_name);
  urdf = new_urdf_file_name;
  if (urdf_dir.empty()) {
    urdf_filepath = urdf;  // KEEP
  } else {
    if (urdf_dir.back() != '/') {
      urdf_dir += "/";
    }
    urdf_filepath = urdf_dir + urdf;  // KEEP
  }
  log()->debug("RobotParameters::UpdateUrdf: updated URDF to: {}",
               urdf_filepath);  // KEEP
  return true;
}

// TODO: verbosity and exit_code can be changed once we
// log all params and accept default values.
RobotParameters loadYamlParameters(
    const std::string& yaml_full_path, int verbose,
    drake::logging::logger* logger,
    int exit_code  // calls exit on error if exit_code != 0
) {
  if (logger == nullptr) {
    logger = log();
    assert(logger && "logger was nullptr, but is STILL null!");
  }

  RobotParameters p;  // to be returned
  struct stat result;
  if (!utils::file_stat(yaml_full_path, result)) {
    std::string error_msg =
        "P:loadYamlParameters: Unable to find robot_parameters YAML("
        + yaml_full_path + ")";
    log()->error(error_msg);
    throw std::runtime_error(error_msg);
    return p;  // would return empty/default, except for throw.
  }

  YAML::Node config = YAML::LoadFile(yaml_full_path);
  if (!config["robot_parameters"]) {
    std::string error_msg =
        "P:loadYamlParameters: No robot_parameters found in (" + yaml_full_path
        + ")";
    logger->error(error_msg);
    throw std::runtime_error(error_msg);
  }
  int config_length = static_cast<int>(config["robot_parameters"].size());
  logger->debug("P:loadYamlParameters: robot_parameters length: {}",
                config_length);

  YAML::Node param = config["robot_parameters"];

  std::string home_dir = utils::get_home_dir() + "/";

  // ******************** RobotParameters ********************

  //  Try to get RobotParameters that have no default values.  Don't ignore
  //  failures:
  try {
    // World Configuration
    get_yaml_val_or_die(param, "gravity_vector", p.gravity_vector,
                        yaml_full_path, verbose, exit_code);
    get_yaml_val_or_die(param, "world_frame", p.world_frame, yaml_full_path,
                        verbose, exit_code);

    //// Geometric Configuration
    get_yaml_val_or_die(param, "urdf", p.urdf, yaml_full_path, verbose,
                        exit_code);

    // Ensure that p.urdf_dir is either "" or else begins with $HOME ends in
    // "/":
    std::string udr;
    get_yaml_val_or_die(param, "urdf_dir", udr, yaml_full_path, verbose,
                        exit_code);
    p.urdf_dir =
        (udr == "")
            ? ""
            : home_dir + ((udr[udr.size() - 1] == '/') ? udr : udr + "/");

    // Robot properties: Degrees Of Freedom (num joints), and so on.
    get_yaml_val_or_die(param, "simulated", p.simulated, yaml_full_path,
                        verbose, exit_code);

    try {
      get_yaml_val_or_throw(param, "robot_name", p.robot_name, yaml_full_path,
                            verbose);
    } catch (const YamlValueNotFound& ignore) {
      // use default based on hostname
      std::string hostname = utils::hostname_string();
      std::string hostname_uppercase = utils::to_uppercase(hostname);
      std::string first_letter(1, hostname_uppercase[0]);
      p.robot_name = "FRANKA_" + first_letter;
      log()->warn(
          "P:loadYamlParameters: Robot name not found! Using default based on "
          "hostname: {}",
          p.robot_name);
    }

    // Robot Control RobotParameters
    p.lcm_iiwa_status_channel = p.robot_name + "_STATUS";
    p.lcm_robot_status_channel = p.robot_name + "_ROBOT_STATUS";
    p.lcm_plan_channel = p.robot_name + "_PLAN";
    p.lcm_plan_received_channel = p.robot_name + "_PLAN_RECEIVED";
    p.lcm_plan_complete_channel = p.robot_name + "_PLAN_COMPLETE";
    p.lcm_stop_channel = p.robot_name + "_STOP";
    p.lcm_user_stop_channel = p.robot_name + "_USER_STOPPED";
    p.lcm_compliant_push_req_channel = p.robot_name + "_COMPLIANT_PUSH_REQ";
    get_yaml_val_or_die(param, "lcm_url", p.lcm_url, yaml_full_path, verbose,
                        exit_code);
    get_yaml_val_or_die(param, "robot_ip", p.robot_ip, yaml_full_path, verbose,
                        exit_code);

    get_yaml_val_or_die(param, "kLooseJointDistance", p.kLooseJointDistance,
                        yaml_full_path, verbose, exit_code);
    get_yaml_val_or_die(param, "kMediumJointDistance", p.kMediumJointDistance,
                        yaml_full_path, verbose, exit_code);
    get_yaml_val_or_die(param, "kTightJointDistance", p.kTightJointDistance,
                        yaml_full_path, verbose, exit_code);

    get_yaml_val_or_die(param, "robot_high_joint_limits",
                        p.robot_high_joint_limits, yaml_full_path, verbose,
                        exit_code);
    get_yaml_val_or_die(param, "robot_low_joint_limits",
                        p.robot_low_joint_limits, yaml_full_path, verbose,
                        exit_code);
    get_yaml_val_or_die(param, "robot_max_velocities", p.robot_max_velocities,
                        yaml_full_path, verbose, exit_code);
    get_yaml_val_or_die(param, "robot_max_accelerations",
                        p.robot_max_accelerations, yaml_full_path, verbose,
                        exit_code);
    get_yaml_val_or_die(param, "robot_max_jerks", p.robot_max_jerks,
                        yaml_full_path, verbose, exit_code);

<<<<<<< HEAD
    get_yaml_val_or_die(param, "pos_continuity_tolerance_factor",
                        p.pos_continuity_tolerance_factor, yaml_full_path,
                        verbose, exit_code);
    get_yaml_val_or_die(param, "vel_continuity_tolerance_factor",
                        p.vel_continuity_tolerance_factor, yaml_full_path,
                        verbose, exit_code);
    get_yaml_val_or_die(param, "acc_continuity_tolerance_factor",
                        p.acc_continuity_tolerance_factor, yaml_full_path,
                        verbose, exit_code);
=======
    get_yaml_val_or_die(param, "pos_continuity_err_tolerance",
                        p.pos_continuity_err_tolerance, yaml_full_path, verbose,
                        exit_code);
    get_yaml_val_or_die(param, "vel_continuity_err_tolerance",
                        p.vel_continuity_err_tolerance, yaml_full_path, verbose,
                        exit_code);
    get_yaml_val_or_die(param, "acc_continuity_err_tolerance",
                        p.acc_continuity_err_tolerance, yaml_full_path, verbose,
                        exit_code);
>>>>>>> e4ddedbf

    get_yaml_val_or_die(param, "stop_epsilon", p.stop_epsilon, yaml_full_path,
                        verbose, exit_code);
    get_yaml_val_or_die(param, "stop_margin", p.stop_margin, yaml_full_path,
                        verbose, exit_code);

  } catch (const YamlValueNotFound& ex) {
    log()->error("loadYamlParameters({}) got exception({}); RETHROW",
                 yaml_full_path, ex.what());
    throw;
  }

  p.urdf_filepath = p.urdf_dir + p.urdf;
  p.UpdateUrdf(p.urdf);
  p.yaml_source_full_path = std::string(yaml_full_path);
  logger->debug("loadYamlParameters: urdf_filepath: {}", p.urdf_filepath);
  return p;
}

}  // namespace franka_driver<|MERGE_RESOLUTION|>--- conflicted
+++ resolved
@@ -287,17 +287,6 @@
     get_yaml_val_or_die(param, "robot_max_jerks", p.robot_max_jerks,
                         yaml_full_path, verbose, exit_code);
 
-<<<<<<< HEAD
-    get_yaml_val_or_die(param, "pos_continuity_tolerance_factor",
-                        p.pos_continuity_tolerance_factor, yaml_full_path,
-                        verbose, exit_code);
-    get_yaml_val_or_die(param, "vel_continuity_tolerance_factor",
-                        p.vel_continuity_tolerance_factor, yaml_full_path,
-                        verbose, exit_code);
-    get_yaml_val_or_die(param, "acc_continuity_tolerance_factor",
-                        p.acc_continuity_tolerance_factor, yaml_full_path,
-                        verbose, exit_code);
-=======
     get_yaml_val_or_die(param, "pos_continuity_err_tolerance",
                         p.pos_continuity_err_tolerance, yaml_full_path, verbose,
                         exit_code);
@@ -307,7 +296,6 @@
     get_yaml_val_or_die(param, "acc_continuity_err_tolerance",
                         p.acc_continuity_err_tolerance, yaml_full_path, verbose,
                         exit_code);
->>>>>>> e4ddedbf
 
     get_yaml_val_or_die(param, "stop_epsilon", p.stop_epsilon, yaml_full_path,
                         verbose, exit_code);
