--- conflicted
+++ resolved
@@ -405,15 +405,9 @@
 }
 
 /// Check and limit conf according to provided parameters for joint limits
-<<<<<<< HEAD
-bool FrankaPlanRunner::IsWithinJointLimits(Eigen::VectorXd& conf) {
-  // TODO @rkk: get limits from urdf (instead of parameter file)
-  // TODO @rkk: use eigen operator to do these operations
-=======
 bool FrankaPlanRunner::LimitJoints(Eigen::VectorXd& conf) {
   // TODO: get limits from urdf (instead of parameter file)
   // TODO: use eigen operator to do these operations
->>>>>>> 0c20a79d
   bool within_limits = true;
   for (int j = 0; j < conf.size(); j++) {
     if (conf(j) > joint_limits_(j, 1)) {
@@ -566,16 +560,7 @@
 
   static bool first_run = true;
 
-<<<<<<< HEAD
-  // if (first_run && status_ == RobotStatus::Reversing) {
-  //   start_reversing_conf_franka_ = current_conf_franka;
-  //   first_run = false;
-  // }
-
-  if (comm_interface_->HasNewPlan() && comm_interface_->IsContinuous(plan_, franka_time_)) { // && status_ != RobotStatus::Reversing) {
-=======
   if (comm_interface_->HasNewPlan()) {
->>>>>>> 0c20a79d
     // get the current plan from the communication interface
 
     bool starting_new_plan = (plan_utime_ == -1);
@@ -596,22 +581,6 @@
     auto q_d_v = ArrayToVector(robot_state.q_d);
     Eigen::VectorXd current_conf_franka = utils::v_to_e(q_d_v);
 
-
-<<<<<<< HEAD
-    // auto plan_received_time = std::chrono::high_resolution_clock::now();
-    // int64_t plan_received_utime = (std::chrono::time_point_cast<
-    // std::chrono::microseconds > (plan_received_time)
-    // ).time_since_epoch().count(); 
-    // auto plan_time_delta = plan_received_utime - plan_utime_; 
-    // if(plan_time_delta ) {}
-    
-    // first time step of plan
-    
-    // the current (desired) position of franka is the starting position:
-    start_conf_franka_ = current_conf_franka;
-
-    // TODO @rkk: move this print into another thread
-=======
     // first time step of plan, reset time:
     franka_time_ = 0.0;
     start_conf_plan_ = plan_->value(franka_time_);
@@ -628,7 +597,6 @@
 
     end_conf_plan_ = plan_->value(plan_->end_time());
     // TODO: move this print into another thread
->>>>>>> 0c20a79d
     dexai::log()->debug("JointPositionCallback: starting franka q = {}",
                         start_conf_franka_.transpose());
     dexai::log()->debug("JointPositionCallback: starting plan q = {}",
@@ -667,17 +635,7 @@
 
   // read out plan for current franka time from plan:
   next_conf_plan_ = plan_->value(franka_time_);
-<<<<<<< HEAD
-  if (!IsWithinJointLimits(next_conf_plan_)) {
-    dexai::log()->warn(
-        "JointPositionCallback: plan at {}s is exceeding the joint limits!",
-        franka_time_);
-  }
-
-  comm_interface_->TryToSetRobotData(robot_state, next_conf_plan_);
-=======
   comm_interface_->TryToSetRobotData(cannonical_robot_state, next_conf_plan_);
->>>>>>> 0c20a79d
 
   // delta between conf at start of plan to conft at current time of plan:
   Eigen::VectorXd delta_conf_plan = next_conf_plan_ - start_conf_plan_;
@@ -708,25 +666,15 @@
   }
   output_to_franka = utils::EigenToArray(output_to_franka_eigen);
 
-<<<<<<< HEAD
   if (franka_time_ >= plan_->end_time()) {
-    
     // Maximum change in joint angle between two confs
     end_conf_plan_ = plan_->value(plan_->end_time());
     dexai::log()->warn("franka time: {}, plan end time: {}, end_conf_plan_: {} , current_conf_franka: {}", franka_time_, plan_->end_time(), end_conf_plan_.transpose(), current_conf_franka.transpose());
-    double error_final = utils::max_angular_distance(end_conf_plan_, current_conf_franka);
-    
-    if (error_final < allowable_max_angle_error_) {
-=======
-  if (franka_time_ > plan_->end_time()) {
-    // Maximum change in joint angle between two confs
-    double error_final =
-        utils::max_angular_distance(end_conf_plan_, current_conf_franka);
-    auto current_dq = utils::v_to_e(ArrayToVector(cannonical_robot_state.dq));
+    double error_final {utils::max_angular_distance(end_conf_plan_, current_conf_franka)};
+    auto current_dq {utils::v_to_e(ArrayToVector(cannonical_robot_state.dq))};
 
     if (error_final < allowable_max_angle_error_
         && current_dq.norm() < allowable_max_angle_error_) {
->>>>>>> 0c20a79d
       dexai::log()->info(
           "JointPositionCallback: Finished plan {}, exiting controller @ "
           "err={} &, dq={}",
@@ -749,19 +697,6 @@
               allowable_max_angle_error_);
         }
       }
-<<<<<<< HEAD
-
-      dexai::log()->info("JointPositionCallback: current_conf_franka: {}",
-                         current_conf_franka.transpose());
-      dexai::log()->info("JointPositionCallback: next_conf_franka: {}",
-                         next_conf_franka.transpose());
-      dexai::log()->info("JointPositionCallback: next_conf_plan: {}",
-                         next_conf_plan_.transpose());
-      
-      comm_interface_->PublishPlanComplete(plan_utime_, false /*  = failed*/,
-                                           "diverged");
-
-=======
       if (franka_time_ > (plan_->end_time() + 0.5)) {  // 500ms additional time
         dexai::log()->info(
             "t overtime: {}, JointPositionCallback: current_conf_franka: {}",
@@ -782,7 +717,6 @@
         plan_utime_ = -1;  // reset plan to -1
         return franka::MotionFinished(output_to_franka);
       }
->>>>>>> 0c20a79d
     }
   }
   return output_to_franka;
