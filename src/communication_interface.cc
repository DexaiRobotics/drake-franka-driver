--- conflicted
+++ resolved
@@ -76,14 +76,8 @@
 
   // initialize plan as empty:
   std::unique_lock<std::mutex> lock_plan(robot_plan_mutex_);
-<<<<<<< HEAD
   robot_plan_.plan_.release();  // unique ptr points to no plan
   robot_plan_.utime = -1;       // utime set to -1 at start
-=======
-  robot_plan_.has_plan_data = false;  // no new plan
-  robot_plan_.plan.release();         // unique ptr points to no plan
-  robot_plan_.utime = -1;             // utime set to -1 at start
->>>>>>> 1f2b52bb
   lock_plan.unlock();
 
   // initialize pause as false:
@@ -122,7 +116,7 @@
 };
 
 bool CommunicationInterface::HasNewPlan() {
-<<<<<<< HEAD
+  std::scoped_lock<std::mutex> lock {robot_plan_mutex_};
   return !(robot_plan_.plan_ == nullptr);
 }
 
@@ -135,23 +129,6 @@
   }
   // std::move nullifies the unique ptr robot_plan_.plan_
   return {std::move(robot_plan_.plan_), robot_plan_.utime};
-=======
-  return robot_plan_.has_plan_data;  // is atomic
-}
-
-void CommunicationInterface::TakePlan(std::unique_ptr<PPType>& plan,
-                                      int64_t& plan_utime) {
-  std::lock_guard<std::mutex> lock(robot_plan_mutex_);
-  if (!HasNewPlan() || !(robot_plan_.plan)) {
-    throw std::runtime_error("TakePlan: No plan to take over!");
-  }
-  robot_plan_.has_plan_data = false;
-  plan = std::move(robot_plan_.plan);
-  if (!plan) {
-    throw std::runtime_error("TakePlan: Failed to take plan!");
-  }
-  plan_utime = robot_plan_.utime;
->>>>>>> 1f2b52bb
 }
 
 franka::RobotState CommunicationInterface::GetRobotState() {
@@ -162,13 +139,8 @@
 void CommunicationInterface::SetRobotData(
     const franka::RobotState& robot_state,
     const Eigen::VectorXd& robot_plan_next_conf) {
-<<<<<<< HEAD
   std::scoped_lock<std::mutex> lock {robot_data_mutex_};
   robot_data_.has_robot_data_ = true;
-=======
-  std::lock_guard<std::mutex> lock(robot_data_mutex_);
-  robot_data_.has_robot_data = true;
->>>>>>> 1f2b52bb
   robot_data_.robot_state = robot_state;
   robot_data_.robot_plan_next_conf = robot_plan_next_conf;
 }
@@ -195,16 +167,10 @@
 
 void CommunicationInterface::PublishPlanComplete(
     const int64_t& plan_utime, bool success, std::string plan_status_string) {
-<<<<<<< HEAD
-  robot_plan_.plan_.release();
-=======
   log()->warn(
-      "CommInterface:PublishPlanComplete: Publishing success: {} for plan {} "
-      "with status: {}",
+      "CommInterface:PublishPlanComplete: plan: {}, successful: {}, status: {}",
       success, plan_utime, plan_status_string);
   robot_plan_.plan.release();
-  robot_plan_.has_plan_data = false;
->>>>>>> 1f2b52bb
   PublishTriggerToChannel(plan_utime, params_.lcm_plan_complete_channel,
                           success, plan_status_string);
 }
@@ -365,9 +331,6 @@
     return;
   }
 
-<<<<<<< HEAD
-  std::scoped_lock<std::mutex> lock {robot_plan_mutex_};
-=======
   std::unique_lock<std::mutex> lock(robot_plan_mutex_, std::defer_lock);
   while (!lock.try_lock()) {
     dexai::log()->warn(
@@ -377,7 +340,6 @@
         std::chrono::milliseconds(static_cast<int>(1.0)));
   }
 
->>>>>>> 1f2b52bb
   robot_plan_.utime = robot_spline->utime;
   // publish confirmation that plan was received with same utime
   PublishTriggerToChannel(robot_plan_.utime, params_.lcm_plan_received_channel);
@@ -420,34 +382,18 @@
         "CommInterface:HandlePlan: "
         "Discarding plan {}, mismatched start position with delta: {}.",
         robot_spline->utime, joint_delta.transpose());
-<<<<<<< HEAD
-    robot_plan_.plan_.release();
-=======
-    robot_plan_.has_plan_data = false;
     robot_plan_.plan.release();
     lock.unlock();
->>>>>>> 1f2b52bb
     PublishPlanComplete(robot_spline->utime, false /*  = failed*/,
                         "mismatched_start_position");
     return;
   }
-<<<<<<< HEAD
   robot_plan_.plan_ = std::make_unique<PPType>(piecewise_polynomial);
+  lock.unlock();
   dexai::log()->info(
       "CommunicationInterface::HandlePlan: populated buffer with new plan {}",
       robot_plan_.utime);
-=======
-
-  // plan is valid, so release old one first
-  robot_plan_.has_plan_data = false;
-  robot_plan_.plan.release();
-  // assign new plan:
-  robot_plan_.plan = std::make_unique<PPType>(piecewise_polynomial);
-  robot_plan_.has_plan_data = true;
-  lock.unlock();
-
   dexai::log()->debug("CommInterface:HandlePlan: Finished!");
->>>>>>> 1f2b52bb
 };
 
 void CommunicationInterface::HandlePause(
