--- conflicted
+++ resolved
@@ -352,12 +352,6 @@
           "CommunicationInterface::HandlePlan: "
           "Discarding plan {}, mismatched start position with delta: {}.",
           robot_spline->utime, joint_delta.transpose());
-<<<<<<< HEAD
-
-=======
-      PublishPlanComplete(robot_spline->utime, false /*  = failed*/,
-          "mismatched_start_position");
->>>>>>> a65dd938
       robot_plan_.has_plan_data_ = false;
       robot_plan_.plan_.release();
       lock.unlock();
