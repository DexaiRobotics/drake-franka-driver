#pragma once
/// @file communication_interface
///
/// communication_interface is designed to wait for LCM messages containing
/// a robot_spline_t message, and make it available to the franka_plan_runner
/// The interface also reports via LCM lcmt_franka_status
/// lcmt_franka_pause_status messages).
///
/// When a plan is received, it will indicate via HasPlan() that a plan is
/// available. The plan is moved from this communication interface to a franka
/// plan runner when the MovePlan() is called.
///
/// If a pause message is received, it will set the pause status to true and
/// keep track of what source paused it.

#include <cstdint>  // for int64_t
#include <mutex>    // for mutex
#include <thread>   // for thread

#include <bits/stdint-intn.h>           // for int64_t
#include <lcm/lcm-cpp.hpp>              // for lcm
#include <lcmtypes/robot_spline_t.hpp>  // for robot_spline_t
#include <robot_msgs/pause_cmd.hpp>     // for pause_cmd
#include <robot_msgs/bool_t.hpp>        // for bool_t

#include "drake/common/trajectories/piecewise_polynomial.h"  // for Piecewis...
#include "franka/robot_state.h"                              // for RobotState
#include "robot_parameters.h"  // for RobotParameters

using drake::trajectories::PiecewisePolynomial;
typedef PiecewisePolynomial<double> PPType;

namespace franka_driver {

// TODO: remove this franka specific state and make it generic:
struct RobotData {
  std::atomic<bool> has_robot_data_;
  franka::RobotState robot_state;
  Eigen::VectorXd robot_plan_next_conf;
};

struct PauseData {
  std::atomic<bool> paused_;
  std::set<std::string> pause_sources_set_;
};

struct RobotPiecewisePolynomial {
  std::atomic<bool> has_plan_data_;
  int64_t utime;
  std::unique_ptr<PPType> plan_;
};

class CommunicationInterface {
 public:
  CommunicationInterface(const RobotParameters params,
                         double lcm_publish_rate = 200.0 /* Hz */);
  ~CommunicationInterface() {};
  void StartInterface();
  void StopInterface();

  bool HasNewPlan();
  void TakePlan(std::unique_ptr<PPType>& plan, int64_t& plan_utime);

  // TODO: remove franka specific RobotState type and replace with std::array
  franka::RobotState GetRobotState();

  // acquire mutex lock and return robot mode
  franka::RobotMode GetRobotMode();

  /// Blocking call that sets the robot state
  void SetRobotData(const franka::RobotState& robot_state,
                    const Eigen::VectorXd& robot_plan_next_conf);
  /// Non-blocking call that sets the robot state if possible
  void TryToSetRobotData(const franka::RobotState& robot_state,
                         const Eigen::VectorXd& robot_plan_next_conf);

  bool GetPauseStatus();
  void SetPauseStatus(bool paused);

  void PublishPlanComplete(const int64_t& plan_utime, bool success = true,
                           std::string driver_status_string = "");

  void PublishDriverStatus(bool success, std::string driver_status_string = "");
  void PublishBoolToChannel(int64_t utime, std::string_view lcm_channel,
                            bool data);
  void PublishPauseToChannel(int64_t utime, std::string_view lcm_channel,
<<<<<<< HEAD
                            bool data,
                            std::string_view source = "");
=======
                             bool data,
                             std::string_view source = "");

>>>>>>> 89653655
  std::string GetUserStopChannelName() { return lcm_user_stop_channel_; };

 protected:
  void ResetData();
  void HandleLcm();
  /// PublishLcmAndPauseStatus is called once by a separate thread in the Run()
  /// method It sends the robot status and the pause status. Pause status
  /// is separate because robot status message used does not have space for
  /// indicating the contents of the pause message.
  void PublishLcmAndPauseStatus();
  void PublishRobotStatus();
  void PublishPauseStatus();
  void PublishTriggerToChannel(int64_t utime, std::string_view lcm_channel,
                               bool success = true,
                               std::string_view message = "");

  /// check if robot is in a mode that can receive commands, i.e. not user
  /// stopped or error recovery
  bool CanReceiveCommands(const franka::RobotMode& current_mode);
  void HandlePlan(const ::lcm::ReceiveBuffer*, const std::string&,
                  const lcmtypes::robot_spline_t* robot_spline);
  void HandlePause(const ::lcm::ReceiveBuffer*, const std::string&,
                   const robot_msgs::pause_cmd* pause_cmd_msg);

 private:
  RobotParameters params_;
  std::atomic_bool running_ {false};
  ::lcm::LCM lcm_;

  RobotPiecewisePolynomial robot_plan_;
  std::mutex robot_plan_mutex_;

  RobotData robot_data_;
  std::mutex robot_data_mutex_;

  PauseData pause_data_;
  std::mutex pause_mutex_;

  std::thread lcm_publish_status_thread_;
  std::thread lcm_handle_thread_;

  std::string lcm_driver_status_channel_;
  std::string lcm_pause_status_channel_;
  std::string lcm_brakes_locked_channel_;
<<<<<<< HEAD
=======
  std::string lcm_sim_driver_event_trigger_channel_;
>>>>>>> 89653655
  std::string lcm_user_stop_channel_;

  double lcm_publish_rate_;  // Hz
};

}  // namespace franka_driver<|MERGE_RESOLUTION|>--- conflicted
+++ resolved
@@ -84,14 +84,8 @@
   void PublishBoolToChannel(int64_t utime, std::string_view lcm_channel,
                             bool data);
   void PublishPauseToChannel(int64_t utime, std::string_view lcm_channel,
-<<<<<<< HEAD
                             bool data,
                             std::string_view source = "");
-=======
-                             bool data,
-                             std::string_view source = "");
-
->>>>>>> 89653655
   std::string GetUserStopChannelName() { return lcm_user_stop_channel_; };
 
  protected:
@@ -136,10 +130,7 @@
   std::string lcm_driver_status_channel_;
   std::string lcm_pause_status_channel_;
   std::string lcm_brakes_locked_channel_;
-<<<<<<< HEAD
-=======
   std::string lcm_sim_driver_event_trigger_channel_;
->>>>>>> 89653655
   std::string lcm_user_stop_channel_;
 
   double lcm_publish_rate_;  // Hz
