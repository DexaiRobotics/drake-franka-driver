/// @file
///
/// kuka_plan_runner is designed to wait for LCM messages contraining
/// a robot_plan_t message, and then execute the plan on an iiwa arm
/// (also communicating via LCM using the
/// lcmt_iiwa_command/lcmt_iiwa_status messages).
///
/// When a plan is received, it will immediately begin executing that
/// plan on the arm (replacing any plan in progress).
///
/// If a stop message is received, it will immediately discard the
/// current plan and wait until a new plan is received.

#ifndef ROBOT_PLAN_RUNNER_H
#define ROBOT_PLAN_RUNNER_H

#include <math.h>
#include <array>
#include <atomic>

#include <cassert>
#include <cmath>
#include <cstring>
#include <chrono>

#include <iostream>
#include <memory>

#include <functional>
#include <iostream>
#include <iterator>

#include <limits>
#include <mutex>
#include <poll.h>

#include <stdexcept>
#include <sys/time.h>
#include <thread>
#include <vector>

#include <gflags/gflags.h>

#include "lcm/lcm-cpp.hpp"
#include "drake/common/drake_assert.h"
#include "drake/common/find_resource.h"
#include "drake/common/trajectories/piecewise_polynomial.h"

// #include "iiwa_common.h" //eventually get from drake binary distro, when it is included

#include "drake/multibody/joints/floating_base_types.h"
#include "drake/multibody/parsers/urdf_parser.h"
#include "drake/multibody/rigid_body_tree.h"

#include "drake/lcmt_iiwa_status.hpp"

#include <franka/exception.h>
#include <franka/robot.h>
#include <franka/duration.h>
#include <franka/rate_limiting.h>

#include "examples_common.h"

#include <iostream>
#include <memory>

// #include <momap/momap_robot_plan_v1.h>
#include <lcmtypes/robot_spline_t.hpp>
#include <robot_msgs/bool_t.hpp>

#include "trajectory_solver.h"
#include "momap/momap_log.h"
#include "dracula_utils.h"
#include "mock_dracula.h"

using namespace std::chrono;

using Eigen::MatrixXd;
using Eigen::VectorXd;
using Eigen::VectorXi;
using drake::Vector1d;
using Eigen::Vector2d;
using Eigen::Vector3d;

namespace du = dracula_utils;

namespace drake {
namespace franka_driver {

const int kNumJoints = 7;
const std::string home_addr = "192.168.1.1";


using trajectories::PiecewisePolynomial;
typedef PiecewisePolynomial<double> PPType;
typedef PPType::PolynomialType PPPoly;
typedef PPType::PolynomialMatrix PPMatrix;

struct RobotData {
    std::mutex mutex;
    bool has_data;
    franka::RobotState robot_state;
};

struct RobotPiecewisePolynomial {
    std::mutex mutex;
    std::atomic<bool> has_data;
    int64_t utime;
    std::unique_ptr<PiecewisePolynomial<double>> plan;
    int64_t end_time_us;
};

template <typename T, std::size_t SIZE>
std::vector<T> ConvertToVector(std::array<T, SIZE> &a){
    std::vector<T> v(a.begin(), a.end());
    return v;
}
template <typename T, std::size_t SIZE>
void ConvertToArray(std::vector<T> &v, std::array<T, SIZE> &a){
    for(int i=0; i<SIZE; i++){
        a[i] = v[i];
    }
}


// TODO: @dmsj - make this call ConvertToLcmStatus()
static void AssignToLcmStatus(franka::RobotState &robot_state, lcmt_iiwa_status &robot_status){
    int num_joints_ = kNumJoints;
    struct timeval  tv;
    gettimeofday(&tv, NULL);
    // TODO: @dmsj store both timeofday and franka_time
    robot_status.utime = int64_t(tv.tv_sec * 1e6 + tv.tv_usec); //int64_t(1000.0 * robot_state.time.toMSec());
    robot_status.num_joints = num_joints_;
    // q
    robot_status.joint_position_measured.assign(std::begin(robot_state.q), std::end(robot_state.q)) ;
    robot_status.joint_position_commanded.assign(std::begin(robot_state.q_d), std::end(robot_state.q_d)) ; // = ConvertToVector(robot_state.q_d);
    robot_status.joint_position_ipo.resize(num_joints_, 0);
    robot_status.joint_velocity_estimated.assign(std::begin(robot_state.dq), std::end(robot_state.dq)) ;// = ConvertToVector(robot_state.dq);
    robot_status.joint_torque_measured.assign(std::begin(robot_state.tau_J), std::end(robot_state.tau_J)) ; // = ConvertToVector(robot_state.tau_J);
    robot_status.joint_torque_commanded.assign(std::begin(robot_state.tau_J_d), std::end(robot_state.tau_J_d)) ; // = ConvertToVector(robot_state.tau_J_d);
    robot_status.joint_torque_external.resize(num_joints_, 0);

}

lcmt_iiwa_status ConvertToLcmStatus(franka::RobotState &robot_state){
    lcmt_iiwa_status robot_status{};
    int num_joints_ = robot_state.q.size();
    struct timeval  tv;
    gettimeofday(&tv, NULL);

    robot_status.utime = int64_t(tv.tv_sec * 1e6 + tv.tv_usec); //int64_t(1000.0 * robot_state.time.toMSec());
    robot_status.num_joints = num_joints_;
    // q
    robot_status.joint_position_measured = ConvertToVector(robot_state.q);
    robot_status.joint_position_commanded = ConvertToVector(robot_state.q_d);
    robot_status.joint_position_ipo.resize(num_joints_, 0);
    robot_status.joint_velocity_estimated = ConvertToVector(robot_state.dq);
    robot_status.joint_torque_measured = ConvertToVector(robot_state.tau_J);
    robot_status.joint_torque_commanded = ConvertToVector(robot_state.tau_J_d);
    robot_status.joint_torque_external.resize(num_joints_, 0);

    return robot_status;
}

void ResizeStatusMessage(lcmt_iiwa_status &lcm_status_){
  lcm_status_.utime = -1;
  lcm_status_.num_joints = kNumJoints;
  lcm_status_.joint_position_measured.resize(kNumJoints, 0);
  lcm_status_.joint_position_commanded.resize(kNumJoints, 0);
  lcm_status_.joint_position_ipo.resize(kNumJoints, 0);
  lcm_status_.joint_velocity_estimated.resize(kNumJoints, 0);
  lcm_status_.joint_torque_measured.resize(kNumJoints, 0);
  lcm_status_.joint_torque_commanded.resize(kNumJoints, 0);
  lcm_status_.joint_torque_external.resize(kNumJoints, 0);
}

// TODO: use this
int64_t get_current_utime() {
    struct timeval  tv;
    gettimeofday(&tv, NULL);
    int64_t current_utime = int64_t(tv.tv_sec * 1e6 + tv.tv_usec);
    return current_utime;
}


class FrankaPlanRunner {
private:
    Dracula *dracula = nullptr;
    std::string param_yaml_;
    parameters::Parameters p;
    std::string ip_addr_;
    std::atomic_bool running_{false};
    std::atomic_bool robot_alive_{false};
    ::lcm::LCM lcm_;
    int plan_number_{};
    int cur_plan_number{};
    int64_t cur_plan_utime_{};
    int64_t cur_time_us{};
    int64_t start_time_us{};
    RobotPiecewisePolynomial plan_;
    RobotData robot_data_{};
    PPType piecewise_polynomial;
    std::thread lcm_publish_status_thread;
    std::thread lcm_handle_thread;
    int sign_{};
    std::atomic_bool editing_plan{false};
    std::array<double, 16> initial_pose;
    Eigen::MatrixXd joint_limits;
    long timestep;
    float target_stop_time;
    float STOP_EPSILON;
    float stop_duration;
    std::atomic_bool pausing;
    std::atomic_bool paused;
    std::atomic_bool unpausing;
<<<<<<< HEAD
    float STOP_MARGIN;
    float stop_margin_counter = 0;
    int queued_cmd = 0; //0: None, 1: Pause, 2: Continue

    Eigen::VectorXd starting_conf;
    std::array<double, 7> starting_franka_q;

    // for inv dynamics :
    bool run_inverse_dynamics_;
    std::unique_ptr<drake::systems::Context<double>> mb_plant_context_; // for multibody plants
    drake::multibody::MultibodyPlant<double> mb_plant_ ;
    Eigen::VectorXd integral_error;
    // PiecewisePolynomial<double> ref_vd_;// = plan_.plan->derivative(2); // might move this into setup
=======
    float STOP_MARGIN; 
    float stop_margin_counter = 0;
    int queued_cmd = 0; //0: None, 1: Pause, 2: Continue 

    Eigen::VectorXd starting_conf;
    std::array<double, 7> starting_franka_q; 
    


>>>>>>> 587bdd6b

    // Set print rate for comparing commanded vs. measured torques.
    const double lcm_publish_rate = 200.0; //Hz
    double franka_time;
    Eigen::VectorXd max_accels;

public:
    FrankaPlanRunner(const parameters::Parameters params)
    : p(params), ip_addr_(params.robot_ip), plan_number_(0),
    lcm_(params.lcm_url) {
        lcm_.subscribe(p.lcm_plan_channel, &FrankaPlanRunner::HandlePlan, this);
        lcm_.subscribe(p.lcm_stop_channel, &FrankaPlanRunner::HandleStop, this);
        running_ = true;
        franka_time = 0.0;
        max_accels = params.robot_max_accelerations;

        STOP_EPSILON = params.stop_epsilon;
        STOP_MARGIN = params.stop_margin;

        dracula = new Dracula(p);
        joint_limits = dracula->GetCS()->GetJointLimits();
        momap::log()->info("Joint limits: {}", joint_limits.transpose());

        cur_plan_number = plan_number_;
        cur_time_us = -1;
        start_time_us = -1;
        sign_ = +1;

        pausing = false;
        paused = false;
        unpausing = false;


<<<<<<< HEAD
        starting_franka_q = {{0,0,0,0,0,0,0}};
        starting_conf = Eigen::VectorXd::Zero(kNumJoints);

        plan_.has_data = false;
=======
        pausing = false;
        paused = false;
        unpausing = false;


        starting_franka_q = {{0,0,0,0,0,0,0}}; 
        starting_conf = Eigen::VectorXd::Zero(kNumJoints);

        plan_.has_data = false; 
>>>>>>> 587bdd6b
        plan_.plan.release();
        plan_.utime = -1;
        plan_.end_time_us = 0;
        momap::log()->info("Plan channel: {}", p.lcm_plan_channel);
        momap::log()->info("Stop channel: {}", p.lcm_stop_channel);
        momap::log()->info("Plan received channel: {}", p.lcm_plan_received_channel);
        momap::log()->info("Plan complete channel: {}", p.lcm_plan_complete_channel);
        momap::log()->info("Status channel: {}", p.lcm_status_channel);

    };


    ~FrankaPlanRunner() {
        // if (lcm_publish_status_thread.joinable()) {
        //     lcm_publish_status_thread.join();
        // }
    };
    int Run() {
        // start LCM threads; independent of sim vs. real robot
        lcm_publish_status_thread = std::thread(&FrankaPlanRunner::PublishLcmStatus, this);
        lcm_handle_thread = std::thread(&FrankaPlanRunner::HandleLcm, this);
        int return_value = -1; //
        if(ip_addr_ == home_addr){
            return_value = RunSim();
        } else {
            return_value = RunFranka();
        }
        // clean-up threads if they're still alive.
        if (lcm_publish_status_thread.joinable()) {
            lcm_publish_status_thread.join();
        }
        if (lcm_handle_thread.joinable()) {
            lcm_handle_thread.join();
        }
        return return_value;
    }
private:
    int RunFranka() {
        // const double print_rate = 10.0;
        // struct {
        //     std::mutex mutex;
        //     bool has_data;
        //     std::array<double, 7> tau_d_last;
        //     franka::RobotState robot_state;
        //     std::array<double, 7> gravity;
        // } print_data{};

        // Start print thread.
        // std::thread print_thread([print_rate, &print_data, this]() {
        //     while (this->running_) {
        //     // Sleep to achieve the desired print rate.
        //     std::this_thread::sleep_for(
        //         std::chrono::milliseconds(static_cast<int>((1.0 / print_rate * 1000.0))));

        //     // Try to lock data to avoid read write collisions.
        //     if (print_data.mutex.try_lock()) {
        //         if (print_data.has_data) {
        //         std::array<double, 7> tau_error{};
        //         double error_rms(0.0);
        //         std::array<double, 7> tau_d_actual{};
        //         for (size_t i = 0; i < 7; ++i) {
        //             tau_d_actual[i] = print_data.tau_d_last[i] + print_data.gravity[i];
        //             tau_error[i] = tau_d_actual[i] - print_data.robot_state.tau_J[i];
        //             error_rms += std::pow(tau_error[i], 2.0) / tau_error.size();
        //         }
        //         error_rms = std::sqrt(error_rms);

        //         // Print data to console
        //         std::cout << "tau_error [Nm]: " << du::v_to_e(ConvertToVector(tau_error)).transpose() << std::endl
        //                     << "tau_commanded [Nm]: " << du::v_to_e(ConvertToVector(tau_d_actual)).transpose() << std::endl
        //                     << "tau_measured [Nm]: " << du::v_to_e(ConvertToVector(print_data.robot_state.tau_J)).transpose() << std::endl
        //                     // << "root mean square of tau_error [Nm]: " << error_rms << std::endl
        //                     << "-----------------------" << std::endl;
        //         print_data.has_data = false;
        //         }
        //         print_data.mutex.unlock();
        //     }
        //     }
        // });

        try {
            // Connect to robot.
            franka::Robot robot(ip_addr_);
            setDefaultBehavior(robot);
            robot_alive_ = true;
            // First move the robot to a suitabcurrent_desiredle joint configuration
            // std::array<double, 7> q_goal = {current_desired{0, -M_PI_4, 0, -3 * M_PI_4, 0, M_PI_2, M_PI_4}};
            // MotionGenerator motion_generator(0.5, q_goal);
            // std::cout << "WARNING: This example will move the robot! "
            //         << "Please make sure to have the user stop button at hand!" << std::endl
            //         << "Press Enter to continue..." << std::endl;
            // std::cin.ignore();
            // robot.control(motion_generator);
            // std::cout << "Finished moving to initial joint configuration." << std::endl;
            std::cout << "Ready." << std::endl;

            // Set additional parameters always before the control loop, NEVER in the control loop!
            // Set collision behavior.

        bool we_care_about_safety = true;
        if (we_care_about_safety) {
            robot.setCollisionBehavior(
                {{40.0, 40.0, 36.0, 36.0, 32.0, 28.0, 24.0}}, {{40.0, 40.0, 36.0, 36.0, 32.0, 28.0, 24.0}},
                {{40.0, 40.0, 36.0, 36.0, 32.0, 28.0, 24.0}}, {{40.0, 40.0, 36.0, 36.0, 32.0, 28.0, 24.0}},
                {{40.0, 40.0, 40.0, 50.0, 50.0, 50.0}}, {{40.0, 40.0, 40.0, 50.0, 50.0, 50.0}},
                {{40.0, 40.0, 40.0, 50.0, 50.0, 50.0}}, {{40.0, 40.0, 40.0, 50.0, 50.0, 50.0}});
<<<<<<< HEAD
        } else {
=======
	    } else {
>>>>>>> 587bdd6b
            robot.setCollisionBehavior(
                {{100.0, 100.0, 100.0, 100.0, 100.0, 100.0, 100.0}}, {{100.0, 100.0, 100.0, 100.0, 100.0, 100.0, 100.0}},
                {{100.0, 100.0, 100.0, 100.0, 100.0, 100.0, 100.0}}, {{100.0, 100.0, 100.0, 100.0, 100.0, 100.0, 100.0}},
                {{100.0, 100.0, 100.0, 100.0, 100.0, 100.0}}, {{100.0, 100.0, 100.0, 100.0, 100.0, 100.0}},
                {{100.0, 100.0, 100.0, 100.0, 100.0, 100.0}}, {{100.0, 100.0, 100.0, 100.0, 100.0, 100.0}});
        }

            std::function<franka::JointPositions(const franka::RobotState&, franka::Duration)>
                joint_position_callback = [&, this](
                        const franka::RobotState& robot_state, franka::Duration period) -> franka::JointPositions {
                return this->FrankaPlanRunner::JointPositionCallback(robot_state, period);
            };

<<<<<<< HEAD

            std::function<franka::Torques(const franka::RobotState&, franka::Duration)>
                inverse_dynamics_control_callback = [&, this](
                        const franka::RobotState& robot_state, franka::Duration period) -> franka::Torques {
                return this->FrankaPlanRunner::InverseDynamicsControlCallback(robot_state, period);
            };

            //for inverse dynamics
            run_inverse_dynamics_ = true; // TODO : move this somewhere else in the class?
            if(run_inverse_dynamics_){
                MultibodySetUp(mb_plant_, mb_plant_context_, "/src/drake-franka-driver/tests/data/franka_test_with_mass_no_joint_limits.urdf" );
                // std::cout << "done multibody setup" << '\n';
                 // ref_vd_ = plan_.plan->derivative(2);
            }

=======
            
>>>>>>> 587bdd6b
            while(true){
                // std::cout << "top of loop: Executing motion." << std::endl;
                try {
                    if (plan_.has_data) {
<<<<<<< HEAD
                        // robot.control(joint_position_callback); //impedance_control_callback
                        robot.control(inverse_dynamics_control_callback);
                    } else {
                        // publish robot_status
                        // TODO: add a timer to be closer to 200 Hz.
=======
                        robot.control(joint_position_callback); //impedance_control_callback
                    } else {
                        // publish robot_status
                        // TODO: add a timer to be closer to 200 Hz. 
>>>>>>> 587bdd6b
                        // std::cout << "only should be here when sitting.\n";
                        robot.read([this](const franka::RobotState& robot_state) {
                            if (this->robot_data_.mutex.try_lock()) {
                                this->robot_data_.has_data = true;
                                this->robot_data_.robot_state = robot_state;
                                this->robot_data_.mutex.unlock();
                            }
                            std::this_thread::sleep_for(
                                    std::chrono::milliseconds(static_cast<int>( 1000.0 / lcm_publish_rate )));
                            return false;
                        });
                    }
<<<<<<< HEAD

=======
                    
>>>>>>> 587bdd6b
                } catch (const franka::ControlException& e) {
                    std::cout << e.what() << std::endl;
                    std::cout << "Running error recovery..." << std::endl;
                    if (plan_.mutex.try_lock() ) {
                        robot.automaticErrorRecovery();
<<<<<<< HEAD
                        plan_.mutex.unlock();
                    } else {
                        momap::log()->error("failed to get a mutex after an error. returning -99.");
                        return -99;
                    }

=======
                        plan_.mutex.unlock(); 
                    } else {
                        momap::log()->error("failed to get a mutex after an error. returning -99.");
                        return -99; 
                    }
                    
>>>>>>> 587bdd6b
                }
            }

        } catch (const franka::Exception& ex) {
            running_ = false;
            momap::log()->error("drake::franka_driver::RunFranka Caught expection: {}", ex.what() );
            // return -99; // bad things happened.
        }
        // if (print_thread.joinable()) {
        //     print_thread.join();
        // }
        return 0;

    };

    int RunSim() {
        robot_alive_ = true; // the sim robot *always* starts as planned
        momap::log()->info("Starting sim robot.");
        // first, load some parameters
        dracula->MutableViz()->loadRobot();
        Eigen::VectorXd next_conf = Eigen::VectorXd::Zero(kNumJoints); // output state
        next_conf << -0.9577375507190063, -0.7350638062912122, 0.880988748620542, -2.5114236381136448, 0.6720116891296624, 1.9928838396072361, -1.2954019628351783; // set robot in a starting position which is not in collision
        Eigen::VectorXd prev_conf;
        std::vector<double> vel(7,1);
        franka::RobotState robot_state; // internal state; mapping to franka state
        franka::Duration period;
        milliseconds last_ms = duration_cast< milliseconds >(system_clock::now().time_since_epoch());

        while(1){
            std::this_thread::sleep_for(
                std::chrono::milliseconds(static_cast<int>( 1000.0/lcm_publish_rate )));

            std::vector<double> next_conf_vec = du::e_to_v(next_conf);
            ConvertToArray(next_conf_vec, robot_state.q);
            ConvertToArray(next_conf_vec, robot_state.q_d);
            ConvertToArray(vel, robot_state.dq);


            franka::JointPositions cmd_pos = JointPositionCallback(robot_state, period);

            prev_conf = next_conf.replicate(1,1);

            next_conf = du::v_to_e(ConvertToVector(cmd_pos.q));
            dracula->GetViz()->displayState(next_conf);

            next_conf_vec = du::e_to_v(next_conf);
            std::vector<double> prev_conf_vec =  du::e_to_v(prev_conf);

            for(int i=0; i<7; i++){
                vel[i] = (next_conf_vec[i] - prev_conf_vec[i]) / (double) period.toSec();
            }

            milliseconds current_ms = duration_cast< milliseconds >(system_clock::now().time_since_epoch());
            int64_t delta_ms = int64_t( (current_ms - last_ms).count() );
            period = franka::Duration(delta_ms);
            last_ms = current_ms;

        }
        return 0;
    };

    double StopPeriod(double period){
        /*Logistic growth function: t' = f - 4 / [a(e^{at}+1] where
        f = target_stop time, t' = franka time, t = real time
        Returns delta t', the period that should be incremented to franka time*/
        double a = 2 / target_stop_time;
        double current_time = (this->target_stop_time-4/(a*(exp(a*period*this->timestep)+1)));
        double prev_time = (this->target_stop_time-4/(a*(exp(a*period*(this->timestep-1))+1)));
        return (current_time - prev_time);
    }

    void QueuedCmd(){
        robot_msgs::bool_t msg;
        msg.utime = get_current_utime();
        switch(queued_cmd){
            case 0 : return;
            case 1 : msg.data = true; break;
            case 2 : msg.data = false; break;
        }
        lcm_.publish(p.lcm_stop_channel, &msg);
        queued_cmd = 0;
    }

<<<<<<< HEAD
    ///
    /// function that is part of callbacks. purpose : to check time and pausing status
    ///
    // void check_franka_pause(){
        // if (pausing) {
        //     if (target_stop_time == 0) { //if target_stop_time not set, set target_stop_time
        //         std::array<double,7> vel = robot_state.dq;
        //         float temp_target_stop_time = 0;
        //         for (int i = 0; i < 7; i++) {
        //             float stop_time = fabs(vel[i] / (this->max_accels[i])); //sets target stop_time in plan as max(vel_i/max_accel_i), where i is each joint. real world stop time ~ 2x stop_time in plan
        //             if(stop_time > temp_target_stop_time){
        //                 temp_target_stop_time = stop_time;
        //             }
        //         }
        //         this->target_stop_time = temp_target_stop_time;
        //         momap::log()->debug("TARGET: {}", target_stop_time);
        //     }

        //     double new_stop = StopPeriod(period.toSec());
        //     franka_time += new_stop;
        //     momap::log()->debug("STOP PERIOD: {}", new_stop);
        //     timestep++;

        //     if(new_stop >= period.toSec() * STOP_EPSILON){ // robot counts as "stopped" when new_stop is less than a fraction of period
        //         this->stop_duration++;
        //     }
        //     else if(stop_margin_counter <= STOP_MARGIN){ // margin period after pause before robot is allowed to continue
        //         stop_margin_counter += period.toSec();
        //     }
        //     else{
        //         paused = true;
        //         QueuedCmd();
        //     }


        // } else if (unpausing) { //robot is unpausing
        //     if (timestep >= 0) { //if robot has reached full speed again
        //         unpausing = false;
        //         QueuedCmd();
        //     }
        //     double new_stop = StopPeriod(period.toSec());
        //     franka_time += new_stop;
        //     momap::log()->debug("CONTINUE PERIOD: {}", new_stop);
        //     timestep++;

        // }
        // else {
        //     franka_time += period.toSec();
        // }
    // }

    franka::JointPositions JointPositionCallback( const franka::RobotState& robot_state
                                                , franka::Duration period
    ) {
        franka::JointPositions output = robot_state.q_d; // should this be robot_state.q_d?

        if ( plan_.mutex.try_lock() ) {
            // we got the lock, so try and do stuff.
            // momap::log()->info("got the lock!");

=======
    franka::JointPositions JointPositionCallback( const franka::RobotState& robot_state
                                                , franka::Duration period
    ) {
        franka::JointPositions output = robot_state.q_d; // should this be robot_state.q_d?

        if ( plan_.mutex.try_lock() ) {
            // we got the lock, so try and do stuff.
            // momap::log()->info("got the lock!");

>>>>>>> 587bdd6b
            if (pausing) {
                if (target_stop_time == 0) { //if target_stop_time not set, set target_stop_time
                    std::array<double,7> vel = robot_state.dq;
                    float temp_target_stop_time = 0;
                    for (int i = 0; i < 7; i++) {
                        float stop_time = fabs(vel[i] / (this->max_accels[i])); //sets target stop_time in plan as max(vel_i/max_accel_i), where i is each joint. real world stop time ~ 2x stop_time in plan
                        if(stop_time > temp_target_stop_time){
                            temp_target_stop_time = stop_time;
                        }
                    }
                    this->target_stop_time = temp_target_stop_time;
                    momap::log()->debug("TARGET: {}", target_stop_time);
                }

                double new_stop = StopPeriod(period.toSec());
                franka_time += new_stop;
                momap::log()->debug("STOP PERIOD: {}", new_stop);
                timestep++;

                if(new_stop >= period.toSec() * STOP_EPSILON){ // robot counts as "stopped" when new_stop is less than a fraction of period
                    this->stop_duration++;
                }
                else if(stop_margin_counter <= STOP_MARGIN){ // margin period after pause before robot is allowed to continue
                    stop_margin_counter += period.toSec();
<<<<<<< HEAD
                }
                else{
                    paused = true;
                    QueuedCmd();
                }


            } else if (unpausing) { //robot is unpausing
                if (timestep >= 0) { //if robot has reached full speed again
                    unpausing = false;
                    QueuedCmd();
                }
=======
                }
                else{
                    paused = true;
                    QueuedCmd();
                }
                
                
            } else if (unpausing) { //robot is unpausing
                if (timestep >= 0) { //if robot has reached full speed again
                    unpausing = false;
                    QueuedCmd();
                }
>>>>>>> 587bdd6b
                double new_stop = StopPeriod(period.toSec());
                franka_time += new_stop;
                momap::log()->debug("CONTINUE PERIOD: {}", new_stop);
                timestep++;
<<<<<<< HEAD

=======
                
>>>>>>> 587bdd6b
            }
            else {
                franka_time += period.toSec();
            }

<<<<<<< HEAD
            cur_time_us = int64_t(franka_time * 1.0e6);
=======
            cur_time_us = int64_t(franka_time * 1.0e6); 
>>>>>>> 587bdd6b

            // TODO: remove the need for this check. who cares if it is a new plan?
            // TODO: make sure we've called motion finished and reset the timer?

            if (plan_.plan && plan_number_ != cur_plan_number) {
                momap::log()->info("Starting new plan at {} s.", franka_time);
                start_time_us = cur_time_us; // implies that we should have call motion finished
                cur_plan_number = plan_number_;
                starting_conf = plan_.plan->value(0.0);
<<<<<<< HEAD
                starting_franka_q = robot_state.q_d;
                momap::log()->warn("starting franka q = {}", du::v_to_e( ConvertToVector(starting_franka_q) ).transpose());
                momap::log()->warn("difference between where we are and where we think = {}",
=======
                starting_franka_q = robot_state.q_d; 
                momap::log()->warn("starting franka q = {}", du::v_to_e( ConvertToVector(starting_franka_q) ).transpose()); 
                momap::log()->warn("difference between where we are and where we think = {}", 
>>>>>>> 587bdd6b
                                    ( du::v_to_e( ConvertToVector(starting_franka_q) ) - starting_conf ).norm() );

            }

            // Update data to publish.
            // TODO: move to publish loop
            if (robot_data_.mutex.try_lock()) {
                robot_data_.has_data = true;
                robot_data_.robot_state = robot_state;
                robot_data_.mutex.unlock();
            }

            Eigen::VectorXd desired_next = Eigen::VectorXd::Zero(kNumJoints);
            std::array<double, 7> current_cmd = robot_state.q_d; // set to actual, not desired
            std::array<double, 7> current_conf = robot_state.q_d; // set to actual, not desired
            desired_next = du::v_to_e( ConvertToVector(current_cmd) );
<<<<<<< HEAD

            double error = DBL_MAX;
=======
            
            double error = DBL_MAX; 
>>>>>>> 587bdd6b

            // const double cur_traj_time_s = static_cast<double>(cur_time_us - start_time_us) / 1e6;
            if (plan_.plan) {
                desired_next = plan_.plan->value(franka_time); //cur_traj_time_s
                // TODO: remove - not DRY
                for (int j = 0; j < desired_next.size(); j++) {
                    if (desired_next(j) > joint_limits(j, 1) ){
                        desired_next(j) = joint_limits(j,1);
                    } else if ( desired_next(j) < joint_limits(j, 0)) {
                        desired_next(j) = joint_limits(j,0);
                    }
                }
<<<<<<< HEAD
                Eigen::VectorXd delta = desired_next - starting_conf;
                Eigen::VectorXd output_eigen = du::v_to_e( ConvertToVector(starting_franka_q) ) + delta;
                Eigen::VectorXd delta_end = plan_.plan->value(plan_.plan->end_time()) - starting_conf;
                Eigen::VectorXd starting_q_eigen = du::v_to_e( ConvertToVector(starting_franka_q) );
                Eigen::VectorXd output_end = starting_q_eigen + delta_end;
=======
                Eigen::VectorXd delta = desired_next - starting_conf; 
                Eigen::VectorXd output_eigen = du::v_to_e( ConvertToVector(starting_franka_q) ) + delta; 
                Eigen::VectorXd delta_end = plan_.plan->value(plan_.plan->end_time()) - starting_conf; 
                Eigen::VectorXd starting_q_eigen = du::v_to_e( ConvertToVector(starting_franka_q) );
                Eigen::VectorXd output_end = starting_q_eigen + delta_end; 
>>>>>>> 587bdd6b
                Eigen::VectorXd current_conf_eigen = du::v_to_e( ConvertToVector(current_conf) );
                // error = ( du::v_to_e( ConvertToVector(current_conf) ) -  plan_.plan->value(plan_.plan->end_time()) ).norm();
                error = ( current_conf_eigen -  output_end ).norm();

<<<<<<< HEAD
                // momap::log()->warn("starting franka q = {}", du::v_to_e( ConvertToVector(starting_franka_q) ).transpose());
                // momap::log()->warn("starting_q_eigen = {}", starting_q_eigen.transpose());
=======
                // momap::log()->warn("starting franka q = {}", du::v_to_e( ConvertToVector(starting_franka_q) ).transpose()); 
                // momap::log()->warn("starting_q_eigen = {}", starting_q_eigen.transpose()); 
>>>>>>> 587bdd6b
                // momap::log()->info("error: {}", error);
                // momap::log()->info("current_conf_eigen: {}", current_conf_eigen.transpose());
                // momap::log()->info("output_end: {}", output_end.transpose());

                // set desired position based on interpolated spline
                // output = {{ desired_next[0], desired_next[1],
                //             desired_next[2], desired_next[3],
                //             desired_next[4], desired_next[5],
                //             desired_next[6] }};

                output = {{ output_eigen[0], output_eigen[1],
                            output_eigen[2], output_eigen[3],
                            output_eigen[4], output_eigen[5],
                            output_eigen[6] }};

                // std::array<double, 7> q_goal = {{0, -M_PI_4, 0, -3 * M_PI_4, 0, M_PI_2, M_PI_4}};
<<<<<<< HEAD
                // output = q_goal;

=======
                // output = q_goal; 
        
>>>>>>> 587bdd6b
                if (franka_time > plan_.plan->end_time()) {
                    if (error < 0.007) { // TODO: replace with non arbitrary number
                        franka::JointPositions ret_val = current_conf;
                        std::cout << std::endl << "Finished motion, exiting controller" << std::endl;
                        plan_.plan.release();
                        plan_.has_data = false;
                        // plan_.utime = -1;
                        plan_.mutex.unlock();
<<<<<<< HEAD

=======
                        
>>>>>>> 587bdd6b
                        PublishUtimeToChannel(plan_.utime, p.lcm_plan_complete_channel);
                        // return output;
                        // plan_.mutex.unlock();
                        return franka::MotionFinished(output);
                    }
                    else {
                        momap::log()->info("Plan running overtime and not converged, error: {}", error);
                        // momap::log()->info("q:   {}", du::v_to_e( ConvertToVector(current_conf)).transpose());
                        // momap::log()->info("q_d: {}", desired_next.transpose());
                    }
                }
            } else {
                // momap::log()->error("Inside JPC but plan_.plan != True");
            }
<<<<<<< HEAD

            plan_.mutex.unlock();
            return output;

        }

=======
        
            plan_.mutex.unlock();
            return output;

        }
            
>>>>>>> 587bdd6b
        // we couldn't get the lock, so probably need to return motion::finished()
        // plan_.mutex.unlock();
        return franka::MotionFinished(output);
    };

    void HandleLcm() {
        while (true) {
            lcm_.handleTimeout(0);
            usleep(1e3 * 1); //$ sleep 1ms
        }
    }

    void PublishLcmStatus() { //::lcm::LCM &lcm, RobotData &robot_data, std::atomic_bool &running
        while (running_) {
            // Sleep to achieve the desired print rate.
            std::this_thread::sleep_for(
                std::chrono::milliseconds(static_cast<int>( 1000.0/lcm_publish_rate )));
<<<<<<< HEAD

=======
            
>>>>>>> 587bdd6b
            // Try to lock data to avoid read write collisions.
            if (robot_data_.mutex.try_lock()) {
                if (robot_data_.has_data) {
                    lcmt_iiwa_status franka_status = ConvertToLcmStatus(robot_data_.robot_state);
                    // publish data over lcm
                    lcm_.publish(p.lcm_status_channel, &franka_status);
                    robot_data_.has_data = false;
                }
                robot_data_.mutex.unlock();
            }
        }
    };

    //$ TODO: use a different, simpler LCM type for this?
    void PublishUtimeToChannel(int64_t utime, std::string lcm_channel) {
        lcmt_iiwa_status dummy_status;
        ResizeStatusMessage(dummy_status);
        dummy_status.utime = utime;
        lcm_.publish(lcm_channel, &dummy_status);
    }

    void HandlePlan(const ::lcm::ReceiveBuffer*, const std::string&, const robot_spline_t* rst)
    {
        momap::log()->info("New plan received.");
        if (! robot_alive_) {
            momap::log()->info("Discarding plan, no status message received yet from the robot");
            return;
        }
        // plan_.mutex.lock();
        while( ! plan_.mutex.try_lock()) {
            momap::log()->warn("trying to get a lock on the plan_.mutex. Sleeping 1 ms and trying again.");
            std::this_thread::sleep_for(
                    std::chrono::milliseconds(static_cast<int>( 1.0 )));
        }
<<<<<<< HEAD

=======
        
>>>>>>> 587bdd6b
        editing_plan = true;
    
        momap::log()->info("utime: {}", rst->utime);
        plan_.utime = rst->utime;
        //$ publish confirmation that plan was received with same utime
        PublishUtimeToChannel(plan_.utime, p.lcm_plan_received_channel);
        momap::log()->info("Published confirmation of received plan");

        franka_time = 0.0;
        piecewise_polynomial = TrajectorySolver::RobotSplineTToPPType(*rst);
<<<<<<< HEAD

        if (piecewise_polynomial.get_number_of_segments()<1)
        {
            momap::log()->info("Discarding plan, invalid piecewise polynomial.");
            plan_.mutex.unlock();
            return;
        }

        momap::log()->info("start time: {}", piecewise_polynomial.start_time());
        momap::log()->info("end time: {}", piecewise_polynomial.end_time());

=======

        if (piecewise_polynomial.get_number_of_segments()<1)
        {
            momap::log()->info("Discarding plan, invalid piecewise polynomial.");
            plan_.mutex.unlock();
            return;
        }

        momap::log()->info("start time: {}", piecewise_polynomial.start_time());
        momap::log()->info("end time: {}", piecewise_polynomial.end_time());

>>>>>>> 587bdd6b
        // Start position == goal position check
        // TODO: add end position==goal position check (upstream)
        // TODO: change to append initial position and respline here
        VectorXd commanded_start = piecewise_polynomial.value(piecewise_polynomial.start_time());
        for (int joint = 0; joint < rst->dof; joint++)
        {
            if (!du::EpsEq(commanded_start(joint),robot_data_.robot_state.q[joint], 0.05))//FIXME: non-arbitrary tolerance
            {
                momap::log()->info("Discarding plan, mismatched start position.");
                plan_.has_data = false;
                plan_.plan.release();
                plan_.mutex.unlock();
                return;
            }
        }

        plan_.plan.release();
        plan_.plan.reset(&piecewise_polynomial);
<<<<<<< HEAD
        plan_.has_data = true;


        ++plan_number_;
        momap::log()->warn("Finished Handle Plan!");
        editing_plan = false;
        plan_.mutex.unlock();

=======
        plan_.has_data = true; 


        ++plan_number_;
        momap::log()->warn("Finished Handle Plan!"); 
        editing_plan = false;
        plan_.mutex.unlock();
        
>>>>>>> 587bdd6b
    };

    void HandleStop(const ::lcm::ReceiveBuffer*, const std::string&,
        const robot_msgs::bool_t* msg) {
        if(plan_.has_data && msg->data && !pausing){ //if pause command recieved
            if(!unpausing){ //if robot isn't currently unpausing
                momap::log()->info("Received pause command. Pausing plan.");
                paused = false;
                pausing = true;
                unpausing = false;
                this->target_stop_time = 0;
                this->timestep = 1;
                this->stop_duration = 0;
                stop_margin_counter = 0;
            }
            else { //if robot is currently unpausing, queue pause cmd
                queued_cmd = 1;
            }

        }
        else if(plan_.has_data && !msg->data){ //if unpause command recieved
            if(paused){ //if robot is currently paused, run continue
                momap::log()->info("Received continue command. Continuing plan.");
                this->timestep = -1 * this->stop_duration; //how long unpausing should take
                momap::log()->debug("STOP DURATION: {}",stop_duration);
                paused = false;
                pausing = false;
                unpausing = true;
            }
            else if(pausing){ //if robot is currently pausing, queue unpause cmd
                queued_cmd = 2;
            }

        }


    };

    ///
    /// creates multibody plant and its context
    /// param : mb_plant_ : is member of franka_plan_runner class, multibodyplant for calcinvdyn
    /// param : mb_plant_context : is member of franka_plan_runner class, multibodyplant context
    /// param : urdf_path : urdf to create multibodyplant
    ///
    void MultibodySetUp( drake::multibody::MultibodyPlant<double> &mb_plant_
                        , std::unique_ptr<drake::systems::Context<double>> &mb_plant_context_
                        , const std::string urdf_path);

    ///
    /// callback for inverse dynamics control
    ///
    franka::Torques InverseDynamicsControlCallback(const franka::RobotState& robot_state, franka::Duration period);



};
} // robot_plan_runner
} // drake

#endif<|MERGE_RESOLUTION|>--- conflicted
+++ resolved
@@ -213,7 +213,6 @@
     std::atomic_bool pausing;
     std::atomic_bool paused;
     std::atomic_bool unpausing;
-<<<<<<< HEAD
     float STOP_MARGIN;
     float stop_margin_counter = 0;
     int queued_cmd = 0; //0: None, 1: Pause, 2: Continue
@@ -227,17 +226,6 @@
     drake::multibody::MultibodyPlant<double> mb_plant_ ;
     Eigen::VectorXd integral_error;
     // PiecewisePolynomial<double> ref_vd_;// = plan_.plan->derivative(2); // might move this into setup
-=======
-    float STOP_MARGIN; 
-    float stop_margin_counter = 0;
-    int queued_cmd = 0; //0: None, 1: Pause, 2: Continue 
-
-    Eigen::VectorXd starting_conf;
-    std::array<double, 7> starting_franka_q; 
-    
-
-
->>>>>>> 587bdd6b
 
     // Set print rate for comparing commanded vs. measured torques.
     const double lcm_publish_rate = 200.0; //Hz
@@ -271,22 +259,10 @@
         unpausing = false;
 
 
-<<<<<<< HEAD
         starting_franka_q = {{0,0,0,0,0,0,0}};
         starting_conf = Eigen::VectorXd::Zero(kNumJoints);
 
         plan_.has_data = false;
-=======
-        pausing = false;
-        paused = false;
-        unpausing = false;
-
-
-        starting_franka_q = {{0,0,0,0,0,0,0}}; 
-        starting_conf = Eigen::VectorXd::Zero(kNumJoints);
-
-        plan_.has_data = false; 
->>>>>>> 587bdd6b
         plan_.plan.release();
         plan_.utime = -1;
         plan_.end_time_us = 0;
@@ -393,11 +369,7 @@
                 {{40.0, 40.0, 36.0, 36.0, 32.0, 28.0, 24.0}}, {{40.0, 40.0, 36.0, 36.0, 32.0, 28.0, 24.0}},
                 {{40.0, 40.0, 40.0, 50.0, 50.0, 50.0}}, {{40.0, 40.0, 40.0, 50.0, 50.0, 50.0}},
                 {{40.0, 40.0, 40.0, 50.0, 50.0, 50.0}}, {{40.0, 40.0, 40.0, 50.0, 50.0, 50.0}});
-<<<<<<< HEAD
         } else {
-=======
-	    } else {
->>>>>>> 587bdd6b
             robot.setCollisionBehavior(
                 {{100.0, 100.0, 100.0, 100.0, 100.0, 100.0, 100.0}}, {{100.0, 100.0, 100.0, 100.0, 100.0, 100.0, 100.0}},
                 {{100.0, 100.0, 100.0, 100.0, 100.0, 100.0, 100.0}}, {{100.0, 100.0, 100.0, 100.0, 100.0, 100.0, 100.0}},
@@ -411,7 +383,6 @@
                 return this->FrankaPlanRunner::JointPositionCallback(robot_state, period);
             };
 
-<<<<<<< HEAD
 
             std::function<franka::Torques(const franka::RobotState&, franka::Duration)>
                 inverse_dynamics_control_callback = [&, this](
@@ -427,25 +398,15 @@
                  // ref_vd_ = plan_.plan->derivative(2);
             }
 
-=======
-            
->>>>>>> 587bdd6b
             while(true){
                 // std::cout << "top of loop: Executing motion." << std::endl;
                 try {
                     if (plan_.has_data) {
-<<<<<<< HEAD
                         // robot.control(joint_position_callback); //impedance_control_callback
                         robot.control(inverse_dynamics_control_callback);
                     } else {
                         // publish robot_status
                         // TODO: add a timer to be closer to 200 Hz.
-=======
-                        robot.control(joint_position_callback); //impedance_control_callback
-                    } else {
-                        // publish robot_status
-                        // TODO: add a timer to be closer to 200 Hz. 
->>>>>>> 587bdd6b
                         // std::cout << "only should be here when sitting.\n";
                         robot.read([this](const franka::RobotState& robot_state) {
                             if (this->robot_data_.mutex.try_lock()) {
@@ -458,31 +419,18 @@
                             return false;
                         });
                     }
-<<<<<<< HEAD
-
-=======
-                    
->>>>>>> 587bdd6b
+
                 } catch (const franka::ControlException& e) {
                     std::cout << e.what() << std::endl;
                     std::cout << "Running error recovery..." << std::endl;
                     if (plan_.mutex.try_lock() ) {
                         robot.automaticErrorRecovery();
-<<<<<<< HEAD
                         plan_.mutex.unlock();
                     } else {
                         momap::log()->error("failed to get a mutex after an error. returning -99.");
                         return -99;
                     }
 
-=======
-                        plan_.mutex.unlock(); 
-                    } else {
-                        momap::log()->error("failed to get a mutex after an error. returning -99.");
-                        return -99; 
-                    }
-                    
->>>>>>> 587bdd6b
                 }
             }
 
@@ -566,7 +514,6 @@
         queued_cmd = 0;
     }
 
-<<<<<<< HEAD
     ///
     /// function that is part of callbacks. purpose : to check time and pausing status
     ///
@@ -627,17 +574,6 @@
             // we got the lock, so try and do stuff.
             // momap::log()->info("got the lock!");
 
-=======
-    franka::JointPositions JointPositionCallback( const franka::RobotState& robot_state
-                                                , franka::Duration period
-    ) {
-        franka::JointPositions output = robot_state.q_d; // should this be robot_state.q_d?
-
-        if ( plan_.mutex.try_lock() ) {
-            // we got the lock, so try and do stuff.
-            // momap::log()->info("got the lock!");
-
->>>>>>> 587bdd6b
             if (pausing) {
                 if (target_stop_time == 0) { //if target_stop_time not set, set target_stop_time
                     std::array<double,7> vel = robot_state.dq;
@@ -662,7 +598,6 @@
                 }
                 else if(stop_margin_counter <= STOP_MARGIN){ // margin period after pause before robot is allowed to continue
                     stop_margin_counter += period.toSec();
-<<<<<<< HEAD
                 }
                 else{
                     paused = true;
@@ -675,39 +610,17 @@
                     unpausing = false;
                     QueuedCmd();
                 }
-=======
-                }
-                else{
-                    paused = true;
-                    QueuedCmd();
-                }
-                
-                
-            } else if (unpausing) { //robot is unpausing
-                if (timestep >= 0) { //if robot has reached full speed again
-                    unpausing = false;
-                    QueuedCmd();
-                }
->>>>>>> 587bdd6b
                 double new_stop = StopPeriod(period.toSec());
                 franka_time += new_stop;
                 momap::log()->debug("CONTINUE PERIOD: {}", new_stop);
                 timestep++;
-<<<<<<< HEAD
-
-=======
-                
->>>>>>> 587bdd6b
+
             }
             else {
                 franka_time += period.toSec();
             }
 
-<<<<<<< HEAD
             cur_time_us = int64_t(franka_time * 1.0e6);
-=======
-            cur_time_us = int64_t(franka_time * 1.0e6); 
->>>>>>> 587bdd6b
 
             // TODO: remove the need for this check. who cares if it is a new plan?
             // TODO: make sure we've called motion finished and reset the timer?
@@ -717,15 +630,9 @@
                 start_time_us = cur_time_us; // implies that we should have call motion finished
                 cur_plan_number = plan_number_;
                 starting_conf = plan_.plan->value(0.0);
-<<<<<<< HEAD
                 starting_franka_q = robot_state.q_d;
                 momap::log()->warn("starting franka q = {}", du::v_to_e( ConvertToVector(starting_franka_q) ).transpose());
                 momap::log()->warn("difference between where we are and where we think = {}",
-=======
-                starting_franka_q = robot_state.q_d; 
-                momap::log()->warn("starting franka q = {}", du::v_to_e( ConvertToVector(starting_franka_q) ).transpose()); 
-                momap::log()->warn("difference between where we are and where we think = {}", 
->>>>>>> 587bdd6b
                                     ( du::v_to_e( ConvertToVector(starting_franka_q) ) - starting_conf ).norm() );
 
             }
@@ -742,13 +649,8 @@
             std::array<double, 7> current_cmd = robot_state.q_d; // set to actual, not desired
             std::array<double, 7> current_conf = robot_state.q_d; // set to actual, not desired
             desired_next = du::v_to_e( ConvertToVector(current_cmd) );
-<<<<<<< HEAD
-
-            double error = DBL_MAX;
-=======
             
             double error = DBL_MAX; 
->>>>>>> 587bdd6b
 
             // const double cur_traj_time_s = static_cast<double>(cur_time_us - start_time_us) / 1e6;
             if (plan_.plan) {
@@ -761,30 +663,17 @@
                         desired_next(j) = joint_limits(j,0);
                     }
                 }
-<<<<<<< HEAD
                 Eigen::VectorXd delta = desired_next - starting_conf;
                 Eigen::VectorXd output_eigen = du::v_to_e( ConvertToVector(starting_franka_q) ) + delta;
                 Eigen::VectorXd delta_end = plan_.plan->value(plan_.plan->end_time()) - starting_conf;
                 Eigen::VectorXd starting_q_eigen = du::v_to_e( ConvertToVector(starting_franka_q) );
                 Eigen::VectorXd output_end = starting_q_eigen + delta_end;
-=======
-                Eigen::VectorXd delta = desired_next - starting_conf; 
-                Eigen::VectorXd output_eigen = du::v_to_e( ConvertToVector(starting_franka_q) ) + delta; 
-                Eigen::VectorXd delta_end = plan_.plan->value(plan_.plan->end_time()) - starting_conf; 
-                Eigen::VectorXd starting_q_eigen = du::v_to_e( ConvertToVector(starting_franka_q) );
-                Eigen::VectorXd output_end = starting_q_eigen + delta_end; 
->>>>>>> 587bdd6b
                 Eigen::VectorXd current_conf_eigen = du::v_to_e( ConvertToVector(current_conf) );
                 // error = ( du::v_to_e( ConvertToVector(current_conf) ) -  plan_.plan->value(plan_.plan->end_time()) ).norm();
                 error = ( current_conf_eigen -  output_end ).norm();
 
-<<<<<<< HEAD
                 // momap::log()->warn("starting franka q = {}", du::v_to_e( ConvertToVector(starting_franka_q) ).transpose());
                 // momap::log()->warn("starting_q_eigen = {}", starting_q_eigen.transpose());
-=======
-                // momap::log()->warn("starting franka q = {}", du::v_to_e( ConvertToVector(starting_franka_q) ).transpose()); 
-                // momap::log()->warn("starting_q_eigen = {}", starting_q_eigen.transpose()); 
->>>>>>> 587bdd6b
                 // momap::log()->info("error: {}", error);
                 // momap::log()->info("current_conf_eigen: {}", current_conf_eigen.transpose());
                 // momap::log()->info("output_end: {}", output_end.transpose());
@@ -801,13 +690,8 @@
                             output_eigen[6] }};
 
                 // std::array<double, 7> q_goal = {{0, -M_PI_4, 0, -3 * M_PI_4, 0, M_PI_2, M_PI_4}};
-<<<<<<< HEAD
                 // output = q_goal;
 
-=======
-                // output = q_goal; 
-        
->>>>>>> 587bdd6b
                 if (franka_time > plan_.plan->end_time()) {
                     if (error < 0.007) { // TODO: replace with non arbitrary number
                         franka::JointPositions ret_val = current_conf;
@@ -816,11 +700,7 @@
                         plan_.has_data = false;
                         // plan_.utime = -1;
                         plan_.mutex.unlock();
-<<<<<<< HEAD
-
-=======
-                        
->>>>>>> 587bdd6b
+
                         PublishUtimeToChannel(plan_.utime, p.lcm_plan_complete_channel);
                         // return output;
                         // plan_.mutex.unlock();
@@ -835,21 +715,12 @@
             } else {
                 // momap::log()->error("Inside JPC but plan_.plan != True");
             }
-<<<<<<< HEAD
 
             plan_.mutex.unlock();
             return output;
 
         }
 
-=======
-        
-            plan_.mutex.unlock();
-            return output;
-
-        }
-            
->>>>>>> 587bdd6b
         // we couldn't get the lock, so probably need to return motion::finished()
         // plan_.mutex.unlock();
         return franka::MotionFinished(output);
@@ -867,11 +738,7 @@
             // Sleep to achieve the desired print rate.
             std::this_thread::sleep_for(
                 std::chrono::milliseconds(static_cast<int>( 1000.0/lcm_publish_rate )));
-<<<<<<< HEAD
-
-=======
-            
->>>>>>> 587bdd6b
+
             // Try to lock data to avoid read write collisions.
             if (robot_data_.mutex.try_lock()) {
                 if (robot_data_.has_data) {
@@ -906,11 +773,7 @@
             std::this_thread::sleep_for(
                     std::chrono::milliseconds(static_cast<int>( 1.0 )));
         }
-<<<<<<< HEAD
-
-=======
-        
->>>>>>> 587bdd6b
+
         editing_plan = true;
     
         momap::log()->info("utime: {}", rst->utime);
@@ -921,7 +784,6 @@
 
         franka_time = 0.0;
         piecewise_polynomial = TrajectorySolver::RobotSplineTToPPType(*rst);
-<<<<<<< HEAD
 
         if (piecewise_polynomial.get_number_of_segments()<1)
         {
@@ -933,19 +795,6 @@
         momap::log()->info("start time: {}", piecewise_polynomial.start_time());
         momap::log()->info("end time: {}", piecewise_polynomial.end_time());
 
-=======
-
-        if (piecewise_polynomial.get_number_of_segments()<1)
-        {
-            momap::log()->info("Discarding plan, invalid piecewise polynomial.");
-            plan_.mutex.unlock();
-            return;
-        }
-
-        momap::log()->info("start time: {}", piecewise_polynomial.start_time());
-        momap::log()->info("end time: {}", piecewise_polynomial.end_time());
-
->>>>>>> 587bdd6b
         // Start position == goal position check
         // TODO: add end position==goal position check (upstream)
         // TODO: change to append initial position and respline here
@@ -964,7 +813,6 @@
 
         plan_.plan.release();
         plan_.plan.reset(&piecewise_polynomial);
-<<<<<<< HEAD
         plan_.has_data = true;
 
 
@@ -973,16 +821,6 @@
         editing_plan = false;
         plan_.mutex.unlock();
 
-=======
-        plan_.has_data = true; 
-
-
-        ++plan_number_;
-        momap::log()->warn("Finished Handle Plan!"); 
-        editing_plan = false;
-        plan_.mutex.unlock();
-        
->>>>>>> 587bdd6b
     };
 
     void HandleStop(const ::lcm::ReceiveBuffer*, const std::string&,
