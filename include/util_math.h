--- conflicted
+++ resolved
@@ -69,15 +69,11 @@
   return true;
 }
 
-<<<<<<< HEAD
-    bool is_continuous(std::unique_ptr<PPType>& old_plan,
-                       std::unique_ptr<PPType>& new_plan,
-                       double franka_time, 
-                       Eigen::VectorXd pos_tolerance,
-                       Eigen::VectorXd vel_tolerance,
-                       Eigen::VectorXd acc_tolerance);
+bool is_continuous(std::unique_ptr<PPType>& old_plan,
+                   std::unique_ptr<PPType>& new_plan,
+                   double franka_time, 
+                   Eigen::VectorXd pos_tolerance,
+                   Eigen::VectorXd vel_tolerance,
+                   Eigen::VectorXd acc_tolerance);
 
-}   // namespace utils
-=======
-}  // namespace utils
->>>>>>> 0c20a79d
+}  // namespace utils